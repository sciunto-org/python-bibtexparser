# -*- coding: utf-8 -*-

# Original source: github.com/okfn/bibserver
# Authors:
# markmacgillivray
# Etienne Posthumus (epoz)
# Francois Boulogne <fboulogne at april dot org>

import io
import logging

from bibtexparser.bibdatabase import (BibDatabase, BibDataString, as_text,
                                      BibDataStringExpression, STANDARD_TYPES)
from bibtexparser.bibtexexpression import BibtexExpression

logger = logging.getLogger(__name__)

__all__ = ['BibTexParser']


def parse(data, *args, **kwargs):
    parser = BibTexParser(*args, **kwargs)
    return parser.parse(data)


class BibTexParser(object):
    """
    A parser for reading BibTeX bibliographic data files.

    Example::

        from bibtexparser.bparser import BibTexParser

        bibtex_str = ...

        parser = BibTexParser()
        parser.ignore_nonstandard_types = False
        parser.homogenize_fields = False
        parser.common_strings = False
        bib_database = bibtexparser.loads(bibtex_str, parser)

    :param customization: function or None (default)
        Customization to apply to parsed entries.
    :param ignore_nonstandard_types: bool (default True)
        If True ignores non-standard bibtex entry types.
    :param homogenize_fields: bool (default False)
        Common field name replacements (as set in alt_dict attribute).
    :param interpolate_strings: bool (default True)
        If True, replace bibtex string by their value, else uses
        BibDataString objects.
    :param common_strings: bool (default False)
        Include common string definitions (e.g. month abbreviations) to
        the bibtex file.
    :param add_missing_from_crossref: bool (default False)
        Resolve BibTeX references set in the crossref field for BibTeX entries
        and add the fields from the referenced entry to the referencing entry.
    """

    def __new__(cls, data=None, **args):
        """
        To catch the old API structure in which creating the parser would
        immediately parse and return data.
        """

        if data is None:
            return super(BibTexParser, cls).__new__(cls)
        else:
            # For backwards compatibility: if data is given, parse
            # and return the `BibDatabase` object instead of the parser.
            return parse(data, **args)

    def __init__(self, data=None,
                 customization=None,
                 ignore_nonstandard_types=True,
                 homogenize_fields=False,
                 interpolate_strings=True,
                 common_strings=False,
                 add_missing_from_crossref=False):
        """
        Creates a parser for rading BibTeX files

        :return: parser
        :rtype: `BibTexParser`
        """
        self.bib_database = BibDatabase()

        #: Load common strings such as months abbreviation
        #: Default: `False`.
        self.common_strings = common_strings
        if self.common_strings:
            self.bib_database.load_common_strings()

        #: Callback function to process BibTeX entries after parsing,
        #: for example to create a list from a string with multiple values.
        #: By default all BibTeX values are treated as simple strings.
        #: Default: `None`.
        self.customization = customization

        #: Ignore non-standard BibTeX types (`book`, `article`, etc).
        #: Default: `True`.
        self.ignore_nonstandard_types = ignore_nonstandard_types

        #: Sanitize BibTeX field names, for example change `url` to `link` etc.
        #: Field names are always converted to lowercase names.
        #: Default: `False`.
        self.homogenize_fields = homogenize_fields

        #: Interpolate Bibtex Strings or keep the structure
        self.interpolate_strings = interpolate_strings

        # On some sample data files, the character encoding detection simply
        # hangs We are going to default to utf8, and mandate it.
        self.encoding = 'utf8'

        # Add missing field from cross-ref
        self.add_missing_from_crossref = add_missing_from_crossref

        # pre-defined set of key changes
        self.alt_dict = {
            'keyw': u'keyword',
            'keywords': u'keyword',
            'authors': u'author',
            'editors': u'editor',
            'urls': u'url',
            'link': u'url',
            'links': u'url',
            'subjects': u'subject',
            'xref': u'crossref'
        }

        # Setup the parser expression
        self._init_expressions()

    def parse(self, bibtex_str, partial=False):
        """Parse a BibTeX string into an object

        :param bibtex_str: BibTeX string
        :type: str or unicode
        :param partial: If True, print errors only on parsing failures.
            If False, an exception is raised.
        :type: boolean
        :return: bibliographic database
        :rtype: BibDatabase
        """
        bibtex_file_obj = self._bibtex_file_obj(bibtex_str)
        try:
            self._expr.parseFile(bibtex_file_obj)
        except self._expr.ParseException as exc:
            logger.error("Could not parse properly, starting at %s", exc.line)
            if not partial:
                raise exc

        if self.add_missing_from_crossref:
            self.bib_database.add_missing_from_crossref()

        return self.bib_database

    def parse_file(self, file, partial=False):
        """Parse a BibTeX file into an object

        :param file: BibTeX file or file-like object
        :type: file
        :param partial: If True, print errors only on parsing failures.
            If False, an exception is raised.
        :type: boolean
        :return: bibliographic database
        :rtype: BibDatabase
        """
        return self.parse(file.read(), partial=partial)

    def _init_expressions(self):
        """
        Defines all parser expressions used internally.
        """
        self._expr = BibtexExpression()

        # Handle string as BibDataString object
        self._expr.set_string_name_parse_action(
            lambda s, l, t:
                BibDataString(self.bib_database, t[0]))

        # Add notice to logger
        self._expr.add_log_function(logger.debug)

        # Set actions
        self._expr.entry.addParseAction(
            lambda s, l, t: self._add_entry(
                t.get('EntryType'), t.get('Key'), t.get('Fields'))
            )
        self._expr.implicit_comment.addParseAction(
            lambda s, l, t: self._add_comment(t[0])
            )
        self._expr.explicit_comment.addParseAction(
            lambda s, l, t: self._add_comment(t[0])
            )
        self._expr.preamble_decl.addParseAction(
            lambda s, l, t: self._add_preamble(t[0])
            )
        self._expr.string_def.addParseAction(
            lambda s, l, t: self._add_string(t['StringName'].name,
                                             t['StringValue'])
            )

    def _bibtex_file_obj(self, bibtex_str):
        # Some files have Byte-order marks inserted at the start
        byte = b'\xef\xbb\xbf'
<<<<<<< HEAD
        if isinstance(bibtex_str, ustr):
            byte = ustr(byte, self.encoding, 'ignore')
            if len(bibtex_str) >= 1 and bibtex_str[0] == byte:
=======
        if isinstance(bibtex_str, str):
            byte = str(byte, self.encoding, 'ignore')
            if bibtex_str[0] == byte:
>>>>>>> 092aa4a4
                bibtex_str = bibtex_str[1:]
        else:
            if len(bibtex_str) >= 3 and bibtex_str[:3] == byte:
                bibtex_str = bibtex_str[3:]
            bibtex_str = bibtex_str.decode(encoding=self.encoding)
        return io.StringIO(bibtex_str)

    def _clean_val(self, val):
        """ Clean instring before adding to dictionary

        :param val: a value
        :type val: string
        :returns: string -- value
        """
        if not val or val == "{}":
            return ''
        elif self.interpolate_strings:
            return as_text(val)
        else:
            return val

    def _clean_key(self, key):
        """ Lowercase a key and return as unicode.

        :param key: a key
        :type key: string
        :returns: (unicode) string -- value
        """
        key = key.lower()
        if not isinstance(key, str):
            return str(key, 'utf-8')
        else:
            return key

    def _clean_field_key(self, key):
        """ Clean a bibtex field key and homogenize alternative forms.

        :param key: a key
        :type key: string
        :returns: string -- value
        """
        key = self._clean_key(key)
        if self.homogenize_fields:
            if key in list(self.alt_dict.keys()):
                key = self.alt_dict[key]
        return key

    def _add_entry(self, entry_type, entry_id, fields):
        """ Adds a parsed entry.
        Includes checking type and fields, cleaning, applying customizations.

        :param entry_type: the entry type
        :type entry_type: string
        :param entry_id: the entry bibid
        :type entry_id: string
        :param fields: the fields and values
        :type fields: dictionary
        :returns: string -- value
        """
        d = {}
        entry_type = self._clean_key(entry_type)
        if self.ignore_nonstandard_types and entry_type not in STANDARD_TYPES:
            logger.warning('Entry type %s not standard. Not considered.',
                           entry_type)
            return
        for key in fields:
            d[self._clean_field_key(key)] = self._clean_val(fields[key])
        d['ENTRYTYPE'] = entry_type
        d['ID'] = entry_id

        crossref = d.get('crossref', None)
        if self.add_missing_from_crossref and crossref is not None:
            d['_crossref'] = crossref

        if self.customization is not None:
            logger.debug('Apply customizations and return dict')
            d = self.customization(d)

        self.bib_database.entries.append(d)

    def _add_comment(self, comment):
        """
        Stores a comment in the list of comment.

        :param comment: the parsed comment
        :type comment: string
        """
        logger.debug('Store comment in list of comments: ' +
                     comment.__repr__())
        self.bib_database.comments.append(comment)

    def _add_string(self, string_key, string):
        """
        Stores a new string in the string dictionary.

        :param string_key: the string key
        :type string_key: string
        :param string: the string value
        :type string: string
        """
        if string_key in self.bib_database.strings:
            logger.warning('Overwritting existing string for key: %s.',
                           string_key)
        logger.debug(u'Store string: {} -> {}'.format(string_key, string))
        self.bib_database.strings[string_key] = self._clean_val(string)

    def _add_preamble(self, preamble):
        """
        Stores a preamble.

        :param preamble: the parsed preamble
        :type preamble: string
        """
        logger.debug('Store preamble in list of preambles')
        self.bib_database.preambles.append(preamble)<|MERGE_RESOLUTION|>--- conflicted
+++ resolved
@@ -204,15 +204,10 @@
     def _bibtex_file_obj(self, bibtex_str):
         # Some files have Byte-order marks inserted at the start
         byte = b'\xef\xbb\xbf'
-<<<<<<< HEAD
-        if isinstance(bibtex_str, ustr):
+
+        if isinstance(bibtex_str, str):
             byte = ustr(byte, self.encoding, 'ignore')
             if len(bibtex_str) >= 1 and bibtex_str[0] == byte:
-=======
-        if isinstance(bibtex_str, str):
-            byte = str(byte, self.encoding, 'ignore')
-            if bibtex_str[0] == byte:
->>>>>>> 092aa4a4
                 bibtex_str = bibtex_str[1:]
         else:
             if len(bibtex_str) >= 3 and bibtex_str[:3] == byte:
