#!/usr/bin/env python
# -*- coding: utf-8 -*-

# Original source: github.com/okfn/bibserver
# Authors:
# markmacgillivray
# Etienne Posthumus (epoz)
# Francois Boulogne <fboulogne at april dot org>

import sys
import logging

logger = logging.getLogger(__name__)

__all__ = ['BibTexParser']


if sys.version_info >= (3, 0):
    from io import StringIO
    ustr = str
else:
    from StringIO import StringIO
    ustr = unicode


class BibTexParser(object):
    """
    A parser for bibtex files.

    By default (i.e. without customizations), each value in entries are considered
    as a string.

    :param fileobj: a filehandler
    :param customization: a function

    Example:

    >>> from bibtexparser.bparser import BibTexParser
    >>> filehandler = open('bibtex', 'r')
    >>> parser = BibTexParser(filehandler)
    >>> record_list = parser.get_entry_list()
    >>> records_dict = parser.get_entry_dict()

    """
    def __init__(self, fileobj, customization=None):
        data = fileobj.read()

        # On some sample data files, the character encoding detection simply hangs
        # We are going to default to utf8, and mandate it.
        self.encoding = 'utf8'

        # Some files have Byte-order marks inserted at the start
        if data[:3] == '\xef\xbb\xbf':
            data = data[3:]
        self.fileobj = StringIO(data)

        # set which bibjson schema this parser parses to
        self.has_metadata = False
        self.persons = []
        # if bibtex file has substition strings, they are stored here,
        # then the values are checked for those substitions in _add_val
        self.replace_dict = {}
        # pre-defined set of key changes
        self.alt_dict = {
            'keyw': 'keyword',
            'keywords': 'keyword',
            'authors': 'author',
            'editors': 'editor',
            'url': 'link',
            'urls': 'link',
            'links': 'link',
            'subjects': 'subject'
        }

        self.records = self._parse_records(customization=customization)
        self.entries_hash = {}

    def get_entry_list(self):
        """Get a list of bibtex entries.

        :returns: list -- entries
        """
        return self.records

    def get_entry_dict(self):
        """Get a dictionnary of bibtex entries.
        The dict key is the bibtex entry key

        :returns: dict -- entries
        """
        # If the hash has never been made, make it
        if not self.entries_hash:
            for entry in self.records:
                self.entries_hash[entry['id']] = entry
        return self.entries_hash

    def _parse_records(self, customization=None):
        """Parse the bibtex into a list of records.

        :param customization: a function
        :returns: list -- records
        """
        def _add_parsed_record(record, records):
            """
            Atomic function to parse a record
            and append the result in records
            """
            if record != "":
                logger.debug('The record is not empty. Let\'s parse it.')
                parsed = self._parse_record(record, customization=customization)
                if parsed:
                    logger.debug('Store the result of the parsed record')
                    records.append(parsed)
                else:
                    logger.debug('Nothing returned from the parsed record!')
            else:
                logger.debug('The record is empty')

        records = []
        record = ""
        # read each line, bundle them up until they form an object, then send for parsing
        for linenumber, line in enumerate(self.fileobj):
            logger.debug('Inspect line %s', linenumber)
            if '--BREAK--' in line:
                logger.debug('--BREAK-- encountered')
                break
            else:
                if line.strip().startswith('@'):
                    logger.debug('Line starts with @')
                    _add_parsed_record(record, records)
                    logger.debug('The record is set to empty')
                    record = ""
                if len(line.strip()) > 0:
                    logger.debug('The line is not empty, add it to record')
                    record += line

        # catch any remaining record and send it for parsing
        _add_parsed_record(record, records)
        logger.debug('Return the result')
        return records

    def _parse_record(self, record, customization=None):
        """Parse a record.

        * tidy whitespace and other rubbish
        * parse out the bibtype and citekey
        * find all the key-value pairs it contains

        :param record: a record
        :param customization: a function

        :returns: dict --
        """
        d = {}

        if not record.startswith('@'):
            logger.debug('The record does not start with @. Return empty dict.')
            return {}

        # prepare record
        record = '\n'.join([i.strip() for i in record.split('\n')])
        if '}\n' in record:
            record, rubbish = record.replace('\r\n', '\n').replace('\r', '\n').rsplit('}\n', 1)

<<<<<<< HEAD
        # if a preamble record, ignore it
        if record.lower().startswith('@preamble'):
            logger.debug('The record startswith @preamble')
            logger.debug('Return an empty dict')
            return {}

=======
>>>>>>> 62c03703
        # if a comment record, ignore it
        if record.lower().startswith('@comment'):
            logger.debug('The record startswith @comment')
            logger.debug('Return an empty dict')
            return {}

        # if a string record, put it in the replace_dict
        if record.lower().startswith('@string'):
            logger.debug('The record startswith @string')
            key, val = [i.strip().strip('"').strip('{').strip('}').replace('\n', ' ') for i in record.split('{', 1)[1].strip('\n').strip(',').strip('}').split('=')]
            self.replace_dict[key] = val
            logger.debug('Return a dict')
            return d

        # for each line in record
        logger.debug('Split the record of its lines and treat them')
        kvs = [i.strip() for i in record.split(',\n')]
        inkey = ""
        inval = ""
        for kv in kvs:
            logger.debug('Inspect: %s', kv)
            #TODO: We may check that the keyword belongs to a known type
            if kv.startswith('@') and not inkey:
                # it is the start of the record - set the bibtype and citekey (id)
                logger.debug('Line starts with @ and the key is not stored yet.')
                bibtype, id = kv.split('{', 1)
                bibtype = self._add_key(bibtype)
                id = id.strip('}').strip(',')
                logger.debug('bibtype = %s', bibtype)
                logger.debug('id = %s', id)
                if bibtype not in ('article',
                                   'book',
                                   'booklet',
                                   'conference',
                                   'inbook',
                                   'incollection',
                                   'inproceedings',
                                   'manual',
                                   'mastersthesis',
                                   'misc',
                                   'phdthesis',
                                   'proceedings',
                                   'techreport',
                                   'unpublished'):
                    logger.warning('Entry type %s not standard. Not considered.', bibtype)
                    break
            elif '=' in kv and not inkey:
                # it is a line with a key value pair on it
                logger.debug('Line contains a key-pair value and the key is not stored yet.')
                key, val = [i.strip() for i in kv.split('=', 1)]
                key = self._add_key(key)
                # if it looks like the value spans lines, store details for next loop
                if (val.count('{') != val.count('}')) or (val.startswith('"') and not val.replace('}', '').endswith('"')):
                    logger.debug('The line is not ending the record.')
                    inkey = key
                    inval = val
                else:
                    logger.debug('The line is the end of the record.')
                    d[key] = self._add_val(val)
            elif inkey:
                logger.debug('Continues the previous line to complete the key pair value...')
                # if this line continues the value from a previous line, append
                inval += ', ' + kv
                # if it looks like this line finishes the value, store it and clear for next loop
                if (inval.startswith('{') and inval.endswith('}')) or (inval.startswith('"') and inval.endswith('"')):
                    logger.debug('This line represents the end of the current key-pair value')
                    d[inkey] = self._add_val(inval)
                    inkey = ""
                    inval = ""
                else:
                    logger.debug('This line does NOT represent the end of the current key-pair value')

        logger.debug('All lines have been treated')
        if not d:
            logger.debug('The dict is empty, return it.')
            return d

        # put author names into persons list
        if 'author_data' in d:
            self.persons = [i for i in d['author_data'].split('\n')]
            del d['author_data']

        d['type'] = bibtype
        d['id'] = id
        if not self.has_metadata and 'type' in d:
            if d['type'] == 'personal bibliography' or d['type'] == 'comment':
                self.has_metadata = True

        if customization is None:
            logger.debug('No customization to apply, return dict')
            return d
        else:
            # apply any customizations to the record object then return it
            logger.debug('Apply customizations and return dict')
            return customization(d)

    def _strip_quotes(self, val):
        """Strip double quotes enclosing string

        :param val: a value
        :type val: string
        :returns: string -- value
        """
        val = val.strip()
        if val.startswith('"') and val.endswith('"'):
            return val[1:-1]
        return val

    def _strip_braces(self, val):
        """Strip braces enclosing string

        :param val: a value
        :type val: string
        :returns: string -- value
        """
        val.strip()
        if val.startswith('{') and val.endswith('}'):
            return val[1:-1]
        return val

    def _string_subst(self, val):
        """ Substitute string definitions

        :param val: a value
        :type val: string
        :returns: string -- value
        """
        if not val:
            return ''
        for k in list(self.replace_dict.keys()):
            if val == k:
                val = self.replace_dict[k]
        if not isinstance(val, ustr):
            val = ustr(val, self.encoding, 'ignore')

        return val

    def _add_val(self, val):
        """ Clean instring before adding to dictionary

        :param val: a value
        :type val: string
        :returns: string -- value
        """
        if not val or val == "{}":
            return ''
        val = self._strip_braces(val)
        val = self._strip_quotes(val)
        val = self._strip_braces(val)
        val = self._string_subst(val)
        return val

    def _add_key(self, key):
        """ Add a key and homogeneize alternative forms.

        :param key: a key
        :type key: string
        :returns: string -- value
        """
        key = key.strip().strip('@').lower()
        if key in list(self.alt_dict.keys()):
            key = self.alt_dict[key]
        if not isinstance(key, ustr):
            return ustr(key, 'utf-8')
        else:
            return key<|MERGE_RESOLUTION|>--- conflicted
+++ resolved
@@ -162,15 +162,12 @@
         if '}\n' in record:
             record, rubbish = record.replace('\r\n', '\n').replace('\r', '\n').rsplit('}\n', 1)
 
-<<<<<<< HEAD
         # if a preamble record, ignore it
         if record.lower().startswith('@preamble'):
             logger.debug('The record startswith @preamble')
             logger.debug('Return an empty dict')
             return {}
 
-=======
->>>>>>> 62c03703
         # if a comment record, ignore it
         if record.lower().startswith('@comment'):
             logger.debug('The record startswith @comment')
