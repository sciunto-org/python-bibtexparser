"""
`BibTeX <http://en.wikipedia.org/wiki/BibTeX>`_ is a bibliographic data file format.

The :mod:`bibtexparser` module can parse BibTeX files and write them. The API is similar to the
:mod:`json` module. The parsed data is returned as a simple :class:`BibDatabase` object with the main attribute being
:attr:`entries` representing bibliographic sources such as books and journal articles.

The following functions provide a quick and basic way to manipulate a BibTeX file.
More advanced features are also available in this module.

Parsing a file is as simple as::

    import bibtexparser
    with open('bibtex.bib') as bibtex_file:
       bibtex_database = bibtexparser.load(bibtex_file)

And writing::

    import bibtexparser
    with open('bibtex.bib', 'w') as bibtex_file:
        bibtexparser.dump(bibtex_database, bibtex_file)

"""
__all__ = [
    'loads', 'load', 'dumps', 'dump', 'bibdatabase',
    'bparser', 'bwriter', 'bibtexexpression', 'latexenc', 'customization',
]
__version__ = '1.1.0'
<<<<<<< HEAD

import sys
=======
>>>>>>> 092aa4a4

from . import bibdatabase, bibtexexpression, bparser, bwriter, latexenc, customization


def loads(bibtex_str, parser=None):
    """
    Load :class:`BibDatabase` object from a string

    :param bibtex_str: input BibTeX string to be parsed
    :type bibtex_str: str or unicode
    :param parser: custom parser to use (optional)
    :type parser: BibTexParser
    :returns: bibliographic database object
    :rtype: BibDatabase
    """
    if parser is None:
        parser = bparser.BibTexParser()
    return parser.parse(bibtex_str)


def load(bibtex_file, parser=None):
    """
    Load :class:`BibDatabase` object from a file

    :param bibtex_file: input file to be parsed
    :type bibtex_file: file
    :param parser: custom parser to use (optional)
    :type parser: BibTexParser
    :returns: bibliographic database object
    :rtype: BibDatabase

    Example::

        import bibtexparser
        with open('bibtex.bib') as bibtex_file:
           bibtex_database = bibtexparser.load(bibtex_file)

    """
    if parser is None:
        parser = bparser.BibTexParser()
    return parser.parse_file(bibtex_file)


def dumps(bib_database, writer=None):
    """
    Dump :class:`BibDatabase` object to a BibTeX string

    :param bib_database: bibliographic database object
    :type bib_database: BibDatabase
    :param writer: custom writer to use (optional) (not yet implemented)
    :type writer: BibTexWriter
    :returns: BibTeX string
    :rtype: unicode
    """
    if writer is None:
        writer = bwriter.BibTexWriter()
    return writer.write(bib_database)


def dump(bib_database, bibtex_file, writer=None):
    """
    Dump :class:`BibDatabase` object as a BibTeX text file

    :param bib_database: bibliographic database object
    :type bib_database: BibDatabase
    :param bibtex_file: file to write to
    :type bibtex_file: file
    :param writer: custom writer to use (optional) (not yet implemented)
    :type writer: BibTexWriter

    Example::

        import bibtexparser
        with open('bibtex.bib', 'w') as bibtex_file:
            bibtexparser.dump(bibtex_database, bibtex_file)

    """
    if writer is None:
        writer = bwriter.BibTexWriter()
    bibtex_file.write(writer.write(bib_database))<|MERGE_RESOLUTION|>--- conflicted
+++ resolved
@@ -25,12 +25,7 @@
     'loads', 'load', 'dumps', 'dump', 'bibdatabase',
     'bparser', 'bwriter', 'bibtexexpression', 'latexenc', 'customization',
 ]
-__version__ = '1.1.0'
-<<<<<<< HEAD
-
-import sys
-=======
->>>>>>> 092aa4a4
+__version__ = '1.2.0'
 
 from . import bibdatabase, bibtexexpression, bparser, bwriter, latexenc, customization
 
