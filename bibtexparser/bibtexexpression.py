--- conflicted
+++ resolved
@@ -105,12 +105,8 @@
         comment_line_start = pp.CaselessKeyword('@comment')
 
         # String names
-<<<<<<< HEAD
-        string_name = pp.Word(pp.alphanums + '_')('StringName')
-=======
         string_name = pp.Word(pp.alphanums + '_-:')('StringName')
         self.set_string_name_parse_action(lambda s, l, t: None)
->>>>>>> 37bd9392
         string_name.addParseAction(self._string_name_parse_action)
 
         # Values inside bibtex fields
